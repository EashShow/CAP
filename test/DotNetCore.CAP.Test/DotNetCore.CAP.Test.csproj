--- conflicted
+++ resolved
@@ -8,22 +8,14 @@
   </PropertyGroup>
 
   <ItemGroup>
-<<<<<<< HEAD
-    <PackageReference Include="Microsoft.NET.Test.Sdk" Version="15.6.0" />
-=======
     <PackageReference Include="Microsoft.NET.Test.Sdk" Version="15.6.2" />
->>>>>>> d11f9298
     <PackageReference Include="System.Data.Common" Version="4.3.0" />
     <PackageReference Include="xunit.runner.visualstudio" Version="2.3.1" />
     <PackageReference Include="xunit" Version="2.3.1" />
     <PackageReference Include="Microsoft.AspNetCore.Http" Version="2.0.2" />
     <PackageReference Include="Microsoft.Extensions.DependencyInjection" Version="2.0.0" />
     <PackageReference Include="Moq" Version="4.8.2" />
-<<<<<<< HEAD
-    <PackageReference Include="Microsoft.Extensions.Logging" Version="2.0.0" />
-=======
     <PackageReference Include="Microsoft.Extensions.Logging" Version="2.0.1" />
->>>>>>> d11f9298
   </ItemGroup>
 
   <ItemGroup>
