<Project Sdk="Microsoft.NET.Sdk">

  <PropertyGroup>
    <TargetFramework>netcoreapp2.0</TargetFramework>

    <IsPackable>false</IsPackable>
  </PropertyGroup>

  <ItemGroup>
<<<<<<< HEAD
    <PackageReference Include="Dapper" Version="1.50.2" />
    <PackageReference Include="Microsoft.NET.Test.Sdk" Version="15.5.0-preview-20170810-02" />
    <PackageReference Include="Npgsql" Version="3.2.5" />
    <PackageReference Include="xunit" Version="2.3.0" />
    <PackageReference Include="xunit.runner.visualstudio" Version="2.3.0" />
=======
    <PackageReference Include="Dapper" Version="1.50.4" />
    <PackageReference Include="Microsoft.NET.Test.Sdk" Version="15.5.0" />
    <PackageReference Include="Npgsql" Version="3.2.6" />
    <PackageReference Include="xunit" Version="2.3.1" />
    <PackageReference Include="xunit.runner.visualstudio" Version="2.3.1" />
>>>>>>> ccd72ce2
  </ItemGroup>

  <ItemGroup>
    <ProjectReference Include="..\..\src\DotNetCore.CAP.PostgreSql\DotNetCore.CAP.PostgreSql.csproj" />
    <ProjectReference Include="..\..\src\DotNetCore.CAP\DotNetCore.CAP.csproj" />
  </ItemGroup>

</Project><|MERGE_RESOLUTION|>--- conflicted
+++ resolved
@@ -7,19 +7,11 @@
   </PropertyGroup>
 
   <ItemGroup>
-<<<<<<< HEAD
-    <PackageReference Include="Dapper" Version="1.50.2" />
-    <PackageReference Include="Microsoft.NET.Test.Sdk" Version="15.5.0-preview-20170810-02" />
-    <PackageReference Include="Npgsql" Version="3.2.5" />
-    <PackageReference Include="xunit" Version="2.3.0" />
-    <PackageReference Include="xunit.runner.visualstudio" Version="2.3.0" />
-=======
     <PackageReference Include="Dapper" Version="1.50.4" />
     <PackageReference Include="Microsoft.NET.Test.Sdk" Version="15.5.0" />
     <PackageReference Include="Npgsql" Version="3.2.6" />
     <PackageReference Include="xunit" Version="2.3.1" />
     <PackageReference Include="xunit.runner.visualstudio" Version="2.3.1" />
->>>>>>> ccd72ce2
   </ItemGroup>
 
   <ItemGroup>
