﻿// Copyright (c) .NET Core Community. All rights reserved.
// Licensed under the MIT License. See License.txt in the project root for license information.

<<<<<<< HEAD
=======
// ReSharper disable once CheckNamespace
>>>>>>> 9c3f3a27
namespace DotNetCore.CAP
{
    public class MySqlOptions : EFOptions
    {
        /// <summary>
        /// Gets or sets the database's connection string that will be used to store database entities.
        /// </summary>
        public string ConnectionString { get; set; }
    }
}<|MERGE_RESOLUTION|>--- conflicted
+++ resolved
@@ -1,10 +1,7 @@
 ﻿// Copyright (c) .NET Core Community. All rights reserved.
 // Licensed under the MIT License. See License.txt in the project root for license information.
 
-<<<<<<< HEAD
-=======
 // ReSharper disable once CheckNamespace
->>>>>>> 9c3f3a27
 namespace DotNetCore.CAP
 {
     public class MySqlOptions : EFOptions
