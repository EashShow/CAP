--- conflicted
+++ resolved
@@ -68,22 +68,6 @@
             }
         }
 
-<<<<<<< HEAD
-        public bool ChangePublishedState(int messageId, string state)
-        {
-            var sql =
-                $"UPDATE [{Options.Schema}].[Published] SET Retries=Retries+1,StatusName = '{state}' WHERE Id={messageId}";
-
-            using (var connection = new SqlConnection(Options.ConnectionString))
-            {
-                return connection.Execute(sql) > 0;
-            }
-        }
-
-        // CapReceivedMessage
-
-=======
->>>>>>> ccd72ce2
         public async Task StoreReceivedMessageAsync(CapReceivedMessage message)
         {
             if (message == null) throw new ArgumentNullException(nameof(message));
@@ -127,12 +111,6 @@
             }
         }
 
-<<<<<<< HEAD
-        public bool ChangeReceivedState(int messageId, string state)
-        {
-            var sql =
-                $"UPDATE [{Options.Schema}].[Received] SET Retries=Retries+1,StatusName = '{state}' WHERE Id={messageId}";
-=======
         public bool ChangePublishedState(int messageId, string state)
         {
             var sql =
@@ -148,7 +126,6 @@
         {
             var sql =
                 $"UPDATE [{Options.Schema}].[Received] SET Retries=Retries+1,ExpiresAt=NULL,StatusName = '{state}' WHERE Id={messageId}";
->>>>>>> ccd72ce2
 
             using (var connection = new SqlConnection(Options.ConnectionString))
             {
