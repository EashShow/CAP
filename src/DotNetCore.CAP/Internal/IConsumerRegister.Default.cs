--- conflicted
+++ resolved
@@ -272,16 +272,13 @@
                 case MqLogType.ExceptionReceived:
                     _logger.LogError("AzureServiceBus subscriber received an error. --> " + logmsg.Reason);
                     break;
-<<<<<<< HEAD
                 case MqLogType.AsyncErrorEvent:
                     _logger.LogError("NATS subscriber received an error. --> " + logmsg.Reason);
-=======
                 case MqLogType.InvalidIdFormat:
                     _logger.LogError("AmazonSQS subscriber delete inflight message failed, invalid id. --> " + logmsg.Reason);
                     break;
                 case MqLogType.MessageNotInflight:
                     _logger.LogError("AmazonSQS subscriber change message's visibility failed, message isn't in flight. --> " + logmsg.Reason);
->>>>>>> 81b8f2c1
                     break;
                 default:
                     throw new ArgumentOutOfRangeException();
