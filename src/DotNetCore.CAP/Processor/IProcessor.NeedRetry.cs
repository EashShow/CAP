--- conflicted
+++ resolved
@@ -4,10 +4,6 @@
 using System;
 using System.Threading.Tasks;
 using Microsoft.Extensions.DependencyInjection;
-<<<<<<< HEAD
-using Microsoft.Extensions.Options;
-=======
->>>>>>> 1e250edd
 
 namespace DotNetCore.CAP.Processor
 {
@@ -19,21 +15,13 @@
         private readonly TimeSpan _waitingInterval;
 
         public NeedRetryMessageProcessor(
-<<<<<<< HEAD
-            IOptions<CapOptions> options,
-=======
             CapOptions options,
->>>>>>> 1e250edd
             ISubscriberExecutor subscriberExecutor,
             IPublishMessageSender publishMessageSender)
         {
             _subscriberExecutor = subscriberExecutor;
             _publishMessageSender = publishMessageSender;
-<<<<<<< HEAD
-            _waitingInterval = TimeSpan.FromSeconds(options.Value.FailedRetryInterval);
-=======
             _waitingInterval = TimeSpan.FromSeconds(options.FailedRetryInterval);
->>>>>>> 1e250edd
         }
 
         public async Task ProcessAsync(ProcessingContext context)
